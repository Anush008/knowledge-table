--- conflicted
+++ resolved
@@ -27,10 +27,7 @@
 - Separated configuration from dependency injection for better maintainability and clarity
 - Created new `utils` directory for fundamental application components
 - Seperated Pydantic models into `models` and `schemas` directories
-<<<<<<< HEAD
 - Massively uncomplicated the test files
-=======
->>>>>>> c62e7f1b
 
 ## [v0.1.2] - 2024-10-10
 
